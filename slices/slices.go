// Copyright 2021 The Go Authors. All rights reserved.
// Use of this source code is governed by a BSD-style
// license that can be found in the LICENSE file.

// Package slices defines various functions useful with slices of any type.
package slices

import (
	"unsafe"

	"golang.org/x/exp/constraints"
)

// Equal reports whether two slices are equal: the same length and all
// elements equal. If the lengths are different, Equal returns false.
// Otherwise, the elements are compared in increasing index order, and the
// comparison stops at the first unequal pair.
// Floating point NaNs are not considered equal.
func Equal[S ~[]E, E comparable](s1, s2 S) bool {
	if len(s1) != len(s2) {
		return false
	}
	for i := range s1 {
		if s1[i] != s2[i] {
			return false
		}
	}
	return true
}

// EqualFunc reports whether two slices are equal using an equality
// function on each pair of elements. If the lengths are different,
// EqualFunc returns false. Otherwise, the elements are compared in
// increasing index order, and the comparison stops at the first index
// for which eq returns false.
func EqualFunc[S1 ~[]E1, S2 ~[]E2, E1, E2 any](s1 S1, s2 S2, eq func(E1, E2) bool) bool {
	if len(s1) != len(s2) {
		return false
	}
	for i, v1 := range s1 {
		v2 := s2[i]
		if !eq(v1, v2) {
			return false
		}
	}
	return true
}

// Compare compares the elements of s1 and s2, using [cmp.Compare] on each pair
// of elements. The elements are compared sequentially, starting at index 0,
// until one element is not equal to the other.
// The result of comparing the first non-matching elements is returned.
// If both slices are equal until one of them ends, the shorter slice is
// considered less than the longer one.
// The result is 0 if s1 == s2, -1 if s1 < s2, and +1 if s1 > s2.
func Compare[S ~[]E, E constraints.Ordered](s1, s2 S) int {
	for i, v1 := range s1 {
		if i >= len(s2) {
			return +1
		}
		v2 := s2[i]
		if c := cmpCompare(v1, v2); c != 0 {
			return c
		}
	}
	if len(s1) < len(s2) {
		return -1
	}
	return 0
}

// CompareFunc is like [Compare] but uses a custom comparison function on each
// pair of elements.
// The result is the first non-zero result of cmp; if cmp always
// returns 0 the result is 0 if len(s1) == len(s2), -1 if len(s1) < len(s2),
// and +1 if len(s1) > len(s2).
func CompareFunc[S1 ~[]E1, S2 ~[]E2, E1, E2 any](s1 S1, s2 S2, cmp func(E1, E2) int) int {
	for i, v1 := range s1 {
		if i >= len(s2) {
			return +1
		}
		v2 := s2[i]
		if c := cmp(v1, v2); c != 0 {
			return c
		}
	}
	if len(s1) < len(s2) {
		return -1
	}
	return 0
}

// Index returns the index of the first occurrence of v in s,
// or -1 if not present.
func Index[S ~[]E, E comparable](s S, v E) int {
	for i := range s {
		if v == s[i] {
			return i
		}
	}
	return -1
}

// IndexFunc returns the first index i satisfying f(s[i]),
// or -1 if none do.
func IndexFunc[S ~[]E, E any](s S, f func(E) bool) int {
	for i := range s {
		if f(s[i]) {
			return i
		}
	}
	return -1
}

// Contains reports whether v is present in s.
func Contains[S ~[]E, E comparable](s S, v E) bool {
	return Index(s, v) >= 0
}

// ContainsFunc reports whether at least one
// element e of s satisfies f(e).
func ContainsFunc[S ~[]E, E any](s S, f func(E) bool) bool {
	return IndexFunc(s, f) >= 0
}

// Insert inserts the values v... into s at index i,
// returning the modified slice.
// The elements at s[i:] are shifted up to make room.
// In the returned slice r, r[i] == v[0],
// and r[i+len(v)] == value originally at r[i].
// Insert panics if i is out of range.
// This function is O(len(s) + len(v)).
func Insert[S ~[]E, E any](s S, i int, v ...E) S {
	m := len(v)
	if m == 0 {
		return s
	}
	n := len(s)
	if i == n {
		return append(s, v...)
	}
	if n+m > cap(s) {
		// Use append rather than make so that we bump the size of
		// the slice up to the next storage class.
		// This is what Grow does but we don't call Grow because
		// that might copy the values twice.
		s2 := append(s[:i], make(S, n+m-i)...)
		copy(s2[i:], v)
		copy(s2[i+m:], s[i:])
		return s2
	}
	s = s[:n+m]

	// before:
	// s: aaaaaaaabbbbccccccccdddd
	//            ^   ^       ^   ^
	//            i  i+m      n  n+m
	// after:
	// s: aaaaaaaavvvvbbbbcccccccc
	//            ^   ^       ^   ^
	//            i  i+m      n  n+m
	//
	// a are the values that don't move in s.
	// v are the values copied in from v.
	// b and c are the values from s that are shifted up in index.
	// d are the values that get overwritten, never to be seen again.

	if !overlaps(v, s[i+m:]) {
		// Easy case - v does not overlap either the c or d regions.
		// (It might be in some of a or b, or elsewhere entirely.)
		// The data we copy up doesn't write to v at all, so just do it.

		copy(s[i+m:], s[i:])

		// Now we have
		// s: aaaaaaaabbbbbbbbcccccccc
		//            ^   ^       ^   ^
		//            i  i+m      n  n+m
		// Note the b values are duplicated.

		copy(s[i:], v)

		// Now we have
		// s: aaaaaaaavvvvbbbbcccccccc
		//            ^   ^       ^   ^
		//            i  i+m      n  n+m
		// That's the result we want.
		return s
	}

	// The hard case - v overlaps c or d. We can't just shift up
	// the data because we'd move or clobber the values we're trying
	// to insert.
	// So instead, write v on top of d, then rotate.
	copy(s[n:], v)

	// Now we have
	// s: aaaaaaaabbbbccccccccvvvv
	//            ^   ^       ^   ^
	//            i  i+m      n  n+m

	rotateRight(s[i:], m)

	// Now we have
	// s: aaaaaaaavvvvbbbbcccccccc
	//            ^   ^       ^   ^
	//            i  i+m      n  n+m
	// That's the result we want.
	return s
}

// Delete removes the elements s[i:j] from s, returning the modified slice.
// Delete panics if s[i:j] is not a valid slice of s.
// Delete is O(len(s)-j), so if many items must be deleted, it is better to
// make a single call deleting them all together than to delete one at a time.
// Delete might not modify the elements s[len(s)-(j-i):len(s)]. If those
// elements contain pointers you might consider zeroing those elements so that
// objects they reference can be garbage collected.
func Delete[S ~[]E, E any](s S, i, j int) S {
	_ = s[i:j] // bounds check

	return append(s[:i], s[j:]...)
}

// DeleteFunc removes any elements from s for which del returns true,
// returning the modified slice.
// When DeleteFunc removes m elements, it might not modify the elements
// s[len(s)-m:len(s)]. If those elements contain pointers you might consider
// zeroing those elements so that objects they reference can be garbage
// collected.
func DeleteFunc[S ~[]E, E any](s S, del func(E) bool) S {
	i := IndexFunc(s, del)
	if i == -1 {
		return s
	}
	// Don't start copying elements until we find one to delete.
	for j := i + 1; j < len(s); j++ {
		if v := s[j]; !del(v) {
			s[i] = v
			i++
		}
	}
	return s[:i]
}

// Replace replaces the elements s[i:j] by the given v, and returns the
// modified slice. Replace panics if s[i:j] is not a valid slice of s.
func Replace[S ~[]E, E any](s S, i, j int, v ...E) S {
	_ = s[i:j] // verify that i:j is a valid subslice

	if i == j {
		return Insert(s, i, v...)
	}
	if j == len(s) {
		return append(s[:i], v...)
	}

	tot := len(s[:i]) + len(v) + len(s[j:])
	if tot > cap(s) {
		// Too big to fit, allocate and copy over.
		s2 := append(s[:i], make(S, tot-i)...) // See Insert
		copy(s2[i:], v)
		copy(s2[i+len(v):], s[j:])
		return s2
	}

	r := s[:tot]

	if i+len(v) <= j {
		// Easy, as v fits in the deleted portion.
		copy(r[i:], v)
		if i+len(v) != j {
			copy(r[i+len(v):], s[j:])
		}
		return r
	}

	// We are expanding (v is bigger than j-i).
	// The situation is something like this:
	// (example has i=4,j=8,len(s)=16,len(v)=6)
	// s: aaaaxxxxbbbbbbbbyy
	//        ^   ^       ^ ^
	//        i   j  len(s) tot
	// a: prefix of s
	// x: deleted range
	// b: more of s
	// y: area to expand into

	if !overlaps(r[i+len(v):], v) {
		// Easy, as v is not clobbered by the first copy.
		copy(r[i+len(v):], s[j:])
		copy(r[i:], v)
		return r
	}

	// This is a situation where we don't have a single place to which
	// we can copy v. Parts of it need to go to two different places.
	// We want to copy the prefix of v into y and the suffix into x, then
	// rotate |y| spots to the right.
	//
	//        v[2:]      v[:2]
	//         |           |
	// s: aaaavvvvbbbbbbbbvv
	//        ^   ^       ^ ^
	//        i   j  len(s) tot
	//
	// If either of those two destinations don't alias v, then we're good.
	y := len(v) - (j - i) // length of y portion

	if !overlaps(r[i:j], v) {
		copy(r[i:j], v[y:])
		copy(r[len(s):], v[:y])
		rotateRight(r[i:], y)
		return r
	}
	if !overlaps(r[len(s):], v) {
		copy(r[len(s):], v[:y])
		copy(r[i:j], v[y:])
		rotateRight(r[i:], y)
		return r
	}

	// Now we know that v overlaps both x and y.
	// That means that the entirety of b is *inside* v.
	// So we don't need to preserve b at all; instead we
	// can copy v first, then copy the b part of v out of
	// v to the right destination.
	k := startIdx(v, s[j:])
	copy(r[i:], v)
	copy(r[i+len(v):], r[i+k:])
	return r
}

// Clone returns a copy of the slice.
// The elements are copied using assignment, so this is a shallow clone.
func Clone[S ~[]E, E any](s S) S {
	// Preserve nil in case it matters.
	if s == nil {
		return nil
	}
	return append(S([]E{}), s...)
}

// Compact replaces consecutive runs of equal elements with a single copy.
// This is like the uniq command found on Unix.
// Compact modifies the contents of the slice s and returns the modified slice,
// which may have a smaller length.
// When Compact discards m elements in total, it might not modify the elements
// s[len(s)-m:len(s)]. If those elements contain pointers you might consider
// zeroing those elements so that objects they reference can be garbage collected.
func Compact[S ~[]E, E comparable](s S) S {
	if len(s) < 2 {
		return s
	}
	i := 1
	for k := 1; k < len(s); k++ {
		if s[k] != s[k-1] {
			if i != k {
				s[i] = s[k]
			}
			i++
		}
	}
	return s[:i]
}

// CompactFunc is like [Compact] but uses an equality function to compare elements.
// For runs of elements that compare equal, CompactFunc keeps the first one.
func CompactFunc[S ~[]E, E any](s S, eq func(E, E) bool) S {
	if len(s) < 2 {
		return s
	}
	i := 1
	for k := 1; k < len(s); k++ {
		if !eq(s[k], s[k-1]) {
			if i != k {
				s[i] = s[k]
			}
			i++
		}
	}
	return s[:i]
}

// Grow increases the slice's capacity, if necessary, to guarantee space for
// another n elements. After Grow(n), at least n elements can be appended
// to the slice without another allocation. If n is negative or too large to
// allocate the memory, Grow panics.
func Grow[S ~[]E, E any](s S, n int) S {
	if n < 0 {
		panic("cannot be negative")
	}
	if n -= cap(s) - len(s); n > 0 {
		// TODO(https://go.dev/issue/53888): Make using []E instead of S
		// to workaround a compiler bug where the runtime.growslice optimization
		// does not take effect. Revert when the compiler is fixed.
		s = append([]E(s)[:cap(s)], make([]E, n)...)[:len(s)]
	}
	return s
}

// Clip removes unused capacity from the slice, returning s[:len(s):len(s)].
func Clip[S ~[]E, E any](s S) S {
	return s[:len(s):len(s)]
}

<<<<<<< HEAD
// ChunkBy takes values from s and and appends them to chunks
// the appended values will have len <= n
// if n is 0 default chunk size will be 1
// if len s == 0 base type [][]T is returned with len == 0
func ChunkBy[T any](s []T, n int) (chunks [][]T) {
	if n == 0 {
		n = 1
	}
	if len(s) == 0 {
		return [][]T{}
	}
	for n < len(s) {
		s, chunks = s[n:], append(chunks, s[0:n:n])
	}
	return append(chunks, s)
=======
// Rotation algorithm explanation:
//
// rotate left by 2
// start with
//   0123456789
// split up like this
//   01 234567 89
// swap first 2 and last 2
//   89 234567 01
// join first parts
//   89234567 01
// recursively rotate first left part by 2
//   23456789 01
// join at the end
//   2345678901
//
// rotate left by 8
// start with
//   0123456789
// split up like this
//   01 234567 89
// swap first 2 and last 2
//   89 234567 01
// join last parts
//   89 23456701
// recursively rotate second part left by 6
//   89 01234567
// join at the end
//   8901234567

// TODO: There are other rotate algorithms.
// This algorithm has the desirable property that it moves each element exactly twice.
// The triple-reverse algorithm is simpler and more cache friendly, but takes more writes.
// The follow-cycles algorithm can be 1-write but it is not very cache friendly.

// rotateLeft rotates b left by n spaces.
// s_final[i] = s_orig[i+r], wrapping around.
func rotateLeft[E any](s []E, r int) {
	for r != 0 && r != len(s) {
		if r*2 <= len(s) {
			swap(s[:r], s[len(s)-r:])
			s = s[:len(s)-r]
		} else {
			swap(s[:len(s)-r], s[r:])
			s, r = s[len(s)-r:], r*2-len(s)
		}
	}
}
func rotateRight[E any](s []E, r int) {
	rotateLeft(s, len(s)-r)
}

// swap swaps the contents of x and y. x and y must be equal length and disjoint.
func swap[E any](x, y []E) {
	for i := 0; i < len(x); i++ {
		x[i], y[i] = y[i], x[i]
	}
}

// overlaps reports whether the memory ranges a[0:len(a)] and b[0:len(b)] overlap.
func overlaps[E any](a, b []E) bool {
	if len(a) == 0 || len(b) == 0 {
		return false
	}
	elemSize := unsafe.Sizeof(a[0])
	if elemSize == 0 {
		return false
	}
	// TODO: use a runtime/unsafe facility once one becomes available. See issue 12445.
	// Also see crypto/internal/alias/alias.go:AnyOverlap
	return uintptr(unsafe.Pointer(&a[0])) <= uintptr(unsafe.Pointer(&b[len(b)-1]))+(elemSize-1) &&
		uintptr(unsafe.Pointer(&b[0])) <= uintptr(unsafe.Pointer(&a[len(a)-1]))+(elemSize-1)
}

// startIdx returns the index in haystack where the needle starts.
// prerequisite: the needle must be aliased entirely inside the haystack.
func startIdx[E any](haystack, needle []E) int {
	p := &needle[0]
	for i := range haystack {
		if p == &haystack[i] {
			return i
		}
	}
	// TODO: what if the overlap is by a non-integral number of Es?
	panic("needle not found")
}

// Reverse reverses the elements of the slice in place.
func Reverse[S ~[]E, E any](s S) {
	for i, j := 0, len(s)-1; i < j; i, j = i+1, j-1 {
		s[i], s[j] = s[j], s[i]
	}
>>>>>>> 92128663
}<|MERGE_RESOLUTION|>--- conflicted
+++ resolved
@@ -404,7 +404,7 @@
 	return s[:len(s):len(s)]
 }
 
-<<<<<<< HEAD
+
 // ChunkBy takes values from s and and appends them to chunks
 // the appended values will have len <= n
 // if n is 0 default chunk size will be 1
@@ -420,7 +420,7 @@
 		s, chunks = s[n:], append(chunks, s[0:n:n])
 	}
 	return append(chunks, s)
-=======
+} 
 // Rotation algorithm explanation:
 //
 // rotate left by 2
@@ -513,5 +513,5 @@
 	for i, j := 0, len(s)-1; i < j; i, j = i+1, j-1 {
 		s[i], s[j] = s[j], s[i]
 	}
->>>>>>> 92128663
+
 }