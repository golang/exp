--- conflicted
+++ resolved
@@ -999,7 +999,7 @@
 
 }
 
-<<<<<<< HEAD
+
 func TestChunkBy(t *testing.T) {
 
 	type args struct {
@@ -1146,7 +1146,8 @@
 				t.Errorf("ChunkBy() = %v, want %v", gotChunks, tt.wantChunks)
 			}
 		})
-=======
+
+  } 
 func TestRotate(t *testing.T) {
 	const N = 10
 	s := make([]int, 0, N)
@@ -1199,6 +1200,6 @@
 	want := int(math.Log(N) / math.Log(1.25)) // 1.25 == growth rate for large slices
 	if nGrow > want {
 		t.Errorf("too many grows. got:%d want:%d", nGrow, want)
->>>>>>> 92128663
+
 	}
 }